--- conflicted
+++ resolved
@@ -62,7 +62,7 @@
                                            │
                                            ▼
 ┌─────────────────────────────────────────────────────────────────────────────────────────┐
-│                                  INTERFACE LAYER                                         │
+│                                  INTERFACE LAYER                                        │
 │                                                                                         │
 │  ┌─────────────┐  ┌─────────────┐  ┌─────────────────────────┐  ┌─────────────────────┐ │
 │  │ CLI         │  │ API         │  │ CommandFactory          │  │ ResultFormatter     │ │
@@ -71,7 +71,7 @@
                                           │
                                           ▼
 ┌─────────────────────────────────────────────────────────────────────────────────────────┐
-│                                APPLICATION LAYER                                         │
+│                                APPLICATION LAYER                                        │
 │                                                                                         │
 │  ┌─────────────────────┐  ┌─────────────────────┐  ┌─────────────────────────────────┐  │
 │  │ CommandExecutor     │  │ CommandChain        │  │ VersionManager                  │  │
@@ -80,48 +80,48 @@
                                           │
                                           ▼
 ┌─────────────────────────────────────────────────────────────────────────────────────────┐
-│                                  DOMAIN LAYER                                            │
+│                                  DOMAIN LAYER                                           │
 │                                                                                         │
 │  ┌─────────────────────────────────────────────────────────────────────────────────┐    │
 │  │ Models                                                                          │    │
 │  │                                                                                 │    │
-│  │  ┌─────────────────┐  ┌─────────────────┐  ┌─────────────────┐                 │    │
-│  │  │ CommandContext  │  │ CommandResult   │  │ VersionInfo     │                 │    │
-│  │  └─────────────────┘  └─────────────────┘  └─────────────────┘                 │    │
+│  │  ┌─────────────────┐  ┌─────────────────┐  ┌─────────────────┐                  │    │
+│  │  │ CommandContext  │  │ CommandResult   │  │ VersionInfo     │                  │    │
+│  │  └─────────────────┘  └─────────────────┘  └─────────────────┘                  │    │
 │  └─────────────────────────────────────────────────────────────────────────────────┘    │
 │                                                                                         │
 │  ┌─────────────────────────────────────────────────────────────────────────────────┐    │
 │  │ Interfaces                                                                      │    │
 │  │                                                                                 │    │
-│  │  ┌─────────────────┐  ┌─────────────────┐  ┌─────────────────┐                 │    │
+│  │  ┌─────────────────┐  ┌─────────────────┐  ┌─────────────────┐                  │    │
 │  │  │ ICommand        │  │ IExecutionBackend│  │ IResultParser   │                 │    │
-│  │  └─────────────────┘  └─────────────────┘  └─────────────────┘                 │    │
+│  │  └─────────────────┘  └─────────────────┘  └─────────────────┘                  │    │
 │  └─────────────────────────────────────────────────────────────────────────────────┘    │
 │                                                                                         │
 │  ┌─────────────────────────────────────────────────────────────────────────────────┐    │
 │  │ Services                                                                        │    │
 │  │                                                                                 │    │
-│  │  ┌─────────────────┐  ┌─────────────────┐  ┌─────────────────┐                 │    │
-│  │  │ VersionService  │  │ FormatService   │  │ CacheService    │                 │    │
-│  │  └─────────────────┘  └─────────────────┘  └─────────────────┘                 │    │
+│  │  ┌─────────────────┐  ┌─────────────────┐  ┌─────────────────┐                  │    │
+│  │  │ VersionService  │  │ FormatService   │  │ CacheService    │                  │    │
+│  │  └─────────────────┘  └─────────────────┘  └─────────────────┘                  │    │
 │  └─────────────────────────────────────────────────────────────────────────────────┘    │
 └────────────────────────────────────────┬────────────────────────────────────────────────┘
                                           │
                                           ▼
 ┌─────────────────────────────────────────────────────────────────────────────────────────┐
-│                                 INFRASTRUCTURE LAYER                                     │
+│                                 INFRASTRUCTURE LAYER                                    │
 │                                                                                         │
 │  ┌─────────────────────────────────────────────┐  ┌─────────────────────────────────┐   │
 │  │ Command Implementations                     │  │ Execution Backends              │   │
 │  │                                             │  │                                 │   │
-│  │  ┌─────────────┐  ┌─────────────┐          │  │  ┌─────────────┐ ┌────────────┐ │   │
+│  │  ┌─────────────┐  ┌─────────────┐           │  │  ┌─────────────┐ ┌────────────┐ │   │
 │  │  │ BaseCommand │  │ SystemCommand│          │  │  │ LocalBackend│ │ SSHBackend │ │   │
-│  │  └─────┬───────┘  └─────────────┘          │  │  └─────────────┘ └────────────┘ │   │
+│  │  └─────┬───────┘  └─────────────┘           │  │  └─────────────┘ └────────────┘ │   │
 │  │        │                                    │  │                                 │   │
 │  │        ▼                                    │  └─────────────────────────────────┘   │
-│  │  ┌─────────────┐  ┌─────────────┐          │                                        │
-│  │  │ DFCommand   │  │ LSCommand   │  ...     │  ┌─────────────────────────────────┐   │
-│  │  └─────────────┘  └─────────────┘          │  │ Configuration                   │   │
+│  │  ┌─────────────┐  ┌─────────────┐           │                                        │
+│  │  │ DFCommand   │  │ LSCommand   │  ...      │  ┌─────────────────────────────────┐   │
+│  │  └─────────────┘  └─────────────┘           │  │ Configuration                   │   │
 │  │                                             │  │                                 │   │
 │  └─────────────────────────────────────────────┘  │  ┌─────────────┐ ┌────────────┐ │   │
 │                                                   │  │ ConfigLoader│ │VersionStore│ │   │
@@ -472,84 +472,83 @@
 
 This project is available under the [add your chosen license].
 
-<<<<<<< HEAD
-## Nowy System Logowania
-
-Od wersji 0.2.0 Mancer zawiera nowy, zaawansowany system logowania oparty na bibliotece Icecream, który znacznie ułatwia debugowanie i monitorowanie komend.
-
-### Główne Cechy
-
-- **Automatyczne wykrywanie Icecream** - jeśli biblioteka Icecream jest dostępna, system używa jej do formatowania logów, w przeciwnym razie używa standardowego loggera Pythona
-- **Hierarchiczne logowanie** - jasno zorganizowane logi na różnych poziomach (debug, info, warning, error, critical)
-- **Śledzenie pipeline'ów** - automatyczne logowanie danych wejściowych i wyjściowych komend w łańcuchach
-- **Historia wykonania** - pełna historia wykonanych komend z czasami wykonania i statusami
-- **Logowanie łańcuchów komend** - wizualizacja struktury łańcuchów komend
-- **Wsparcie dla wielu formatów danych** - formatowanie strukturalne wyników komend
-
-### Przykład Użycia
+## New Logging System
+
+Since version 0.2.0, Mancer includes a new, advanced logging system based on the Icecream library, which significantly simplifies debugging and monitoring commands.
+
+### Main Features
+
+- **Automatic Icecream detection** - if the Icecream library is available, the system uses it for log formatting; otherwise, it uses the standard Python logger
+- **Hierarchical logging** - clearly organized logs at different levels (debug, info, warning, error, critical)
+- **Pipeline tracking** - automatic logging of command input and output data in chains
+- **Execution history** - complete history of executed commands with execution times and statuses
+- **Command chain logging** - visualization of command chain structures
+- **Support for multiple data formats** - structural formatting of command results
+
+### Usage Example
 
 ```python
 from src.mancer.infrastructure.logging.mancer_logger import MancerLogger
 from src.mancer.domain.service.log_backend_interface import LogLevel
 
-# Pobierz singleton instancję loggera
+# Get singleton logger instance
 logger = MancerLogger.get_instance()
 
-# Skonfiguruj logger
+# Configure logger
 logger.initialize(
-    log_level=LogLevel.DEBUG,  # Poziom logowania
-    console_enabled=True,      # Logowanie do konsoli
-    file_enabled=True,         # Logowanie do pliku
-    log_file="mancer.log"      # Nazwa pliku logu
+    log_level=LogLevel.DEBUG,   # Logging level
+    console_enabled=True,       # Console logging
+    file_enabled=True,          # File logging
+    log_file="mancer.log"       # Log file name
 )
 
-# Logowanie na różnych poziomach
-logger.debug("Szczegółowe informacje debugowania")
-logger.info("Informacja o postępie")
-logger.warning("Ostrzeżenie o potencjalnym problemie")
-logger.error("Błąd podczas wykonania")
-
-# Logowanie z kontekstem (dodatkowymi danymi)
-logger.info("Połączenie z hostem", {
+# Logging at different levels
+logger.debug("Detailed debugging information")
+logger.info("Progress information")
+logger.warning("Warning about a potential problem")
+logger.error("Error during execution")
+
+# Logging with context (additional data)
+logger.info("Connecting to host", {
     "host": "example.com",
     "port": 22,
     "user": "admin"
 })
 ```
 
-### Zaawansowane Funkcje
-
-Nowy system logowania obsługuje również zaawansowane scenariusze:
-
-- **Śledzenie pipeline'ów komend**:
+### Advanced Features
+
+The new logging system also supports advanced scenarios:
+
+- **Command pipeline tracking**:
   ```python
-  # Loguj dane wejściowe
+  # Log input data
   logger.log_command_input("grep", input_data)
   
-  # Loguj dane wyjściowe
+  # Log output data
   logger.log_command_output("grep", output_data)
   ```
 
-- **Eksport historii komend**:
+- **Command history export**:
   ```python
-  # Eksportuj historię do pliku JSON
+  # Export history to JSON file
   history_file = logger.export_history()
-  print(f"Historia wyeksportowana do: {history_file}")
+  print(f"History exported to: {history_file}")
   ```
 
-- **Wizualizacja łańcucha komend**:
+- **Command chain visualization**:
   ```python
-  # Łańcuch komend będzie automatycznie logowany podczas wykonania
+  # Command chain will be automatically logged during execution
   chain = ls_command.pipe(grep_command).then(wc_command)
   result = chain.execute(context)
   ```
 
-Bardziej szczegółowe przykłady znajdują się w pliku `examples/new_logger_example.py`.
-
-### Kompatybilność Wsteczna
-
-Nowy system został zintegrowany z istniejącym mechanizmem logowania bez naruszania kompatybilności wstecznej. Stary `CommandLoggerService` działa jako adapter, który wewnętrznie korzysta z nowego `MancerLogger` gdy jest dostępny.
-=======
+More detailed examples can be found in the `examples/new_logger_example.py` file.
+
+### Backward Compatibility
+
+The new system has been integrated with the existing logging mechanism without breaking backward compatibility. The old `CommandLoggerService` works as an adapter that internally uses the new `MancerLogger` when available.
+
 ## Development Lifecycle for Adding New Features
 
 The complete development lifecycle in Mancer follows these steps:
@@ -629,5 +628,4 @@
 
 - Monitor for bug reports
 - Implement version-specific adapters for backward compatibility
-- Update tool version configurations
->>>>>>> 76a2222a
+- Update tool version configurations