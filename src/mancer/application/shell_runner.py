from typing import Dict, Any, Optional, List, Union
from ..domain.model.command_context import CommandContext, ExecutionMode, RemoteHostInfo
from ..domain.model.command_result import CommandResult
from ..domain.interface.command_interface import CommandInterface
from ..domain.service.command_chain_service import CommandChain
from ..infrastructure.factory.command_factory import CommandFactory
from ..infrastructure.backend.bash_backend import BashBackend
from ..infrastructure.backend.ssh_backend import SshBackend
from .command_cache import CommandCache
import uuid
import hashlib

# Definicje typów komend w różnych językach
COMMAND_TYPES_TRANSLATION = {
    "pl": {
        "ls": "Lista plików",
        "ps": "Procesy systemowe",
        "hostname": "Nazwa hosta",
        "netstat": "Status sieci",
        "systemctl": "Kontrola usług",
        "df": "Użycie dysku",
        "echo": "Wyświetlanie tekstu",
        "cat": "Wyświetlanie pliku",
        "grep": "Wyszukiwanie wzorca",
        "tail": "Koniec pliku",
        "head": "Początek pliku",
        "find": "Wyszukiwanie plików",
        "cp": "Kopiowanie plików",
        "mv": "Przenoszenie plików",
        "rm": "Usuwanie plików",
        "mkdir": "Tworzenie katalogów",
        "chmod": "Zmiana uprawnień",
        "chown": "Zmiana właściciela",
        "tar": "Archiwizacja",
        "zip": "Kompresja",
        "unzip": "Dekompresja",
        "ssh": "Połączenie SSH",
        "scp": "Kopiowanie przez SSH",
        "wget": "Pobieranie plików",
        "curl": "Klient HTTP",
        "apt": "Zarządzanie pakietami",
        "yum": "Zarządzanie pakietami",
        "dnf": "Zarządzanie pakietami",
        "ping": "Test połączenia",
        "traceroute": "Śledzenie trasy",
        "ifconfig": "Konfiguracja sieci",
        "ip": "Zarządzanie IP"
    },
    "en": {
        "ls": "File listing",
        "ps": "Process status",
        "hostname": "Host name",
        "netstat": "Network status",
        "systemctl": "Service control",
        "df": "Disk usage",
        "echo": "Text display",
        "cat": "File display",
        "grep": "Pattern search",
        "tail": "File end",
        "head": "File beginning",
        "find": "File search",
        "cp": "Copy files",
        "mv": "Move files",
        "rm": "Remove files",
        "mkdir": "Create directories",
        "chmod": "Change permissions",
        "chown": "Change owner",
        "tar": "Archive",
        "zip": "Compress",
        "unzip": "Decompress",
        "ssh": "SSH connection",
        "scp": "SSH copy",
        "wget": "Download files",
        "curl": "HTTP client",
        "apt": "Package management",
        "yum": "Package management",
        "dnf": "Package management",
        "ping": "Connection test",
        "traceroute": "Trace route",
        "ifconfig": "Network configuration",
        "ip": "IP management"
    }
}

class ShellRunner:
    """Główna klasa aplikacji do uruchamiania komend"""
    
    def __init__(self, backend_type: str = "bash", working_dir: str = ".", 
                enable_cache: bool = False, cache_max_size: int = 100,
                cache_auto_refresh: bool = False, cache_refresh_interval: int = 5,
<<<<<<< HEAD
                enable_live_output: bool = False):
=======
                language: str = "pl"):
>>>>>>> 5a535bfd
        self.backend_type = backend_type
        self.factory = CommandFactory(backend_type)
        self.context = CommandContext(current_directory=working_dir)
        self.local_backend = BashBackend()
        self.remote_backend = None
<<<<<<< HEAD
        self.enable_live_output = enable_live_output
=======
        self.language = language
>>>>>>> 5a535bfd
        
        # Inicjalizacja cache'a
        self._cache_enabled = enable_cache
        self._command_cache = CommandCache(
            max_size=cache_max_size,
            auto_refresh=cache_auto_refresh,
            refresh_interval=cache_refresh_interval
        ) if enable_cache else None
    
    def create_command(self, command_name: str) -> CommandInterface:
        """Tworzy nową instancję komendy"""
        return self.factory.create_command(command_name)
    
    def execute(self, command: CommandInterface, 
               context_params: Optional[Dict[str, Any]] = None,
               cache_id: Optional[str] = None,
               live_output: bool = False) -> CommandResult:
        """Wykonuje pojedynczą komendę lub łańcuch komend"""
        # Kopiujemy kontekst, aby nie modyfikować globalnego
        context = self._prepare_context(context_params)
        
        # Określamy, czy używamy wyjścia na żywo (live output)
        use_live_output = live_output or self.enable_live_output
        
        # Dla komend, które mają refresh w nazwie, zawsze włączamy live output
        if "refresh" in str(command).lower():
            use_live_output = True
        
        # Generujemy unikalny identyfikator komendy, jeśli nie podano
        if self._cache_enabled and cache_id is None and not use_live_output:
            cache_id = self._generate_command_id(command, context)
            
            # Sprawdzamy, czy wynik jest w cache'u
            cached_result = self._command_cache.get(cache_id)
            if cached_result:
                return cached_result
        
        # Wykonujemy komendę
        result = None
        
        # Dla komend, które używają live output, dodajemy specjalne parametry kontekstu
        if use_live_output:
            context.set_parameter("live_output", True)
            context.set_parameter("live_output_interval", 0.1)  # Odświeżanie co 0.1 sekundy
            
            # Ustawiamy buforowanie na None, aby uzyskać niebufowane wyjście
            context.set_parameter("stdout_buffering", None)
            context.set_parameter("stderr_buffering", None)
        
        if isinstance(command, CommandChain):
            result = command.execute(context)
        else:
            result = command.execute(context)
            
        # Zapisujemy wynik w cache'u, jeśli cache jest włączony (ale nie dla live output)
        if self._cache_enabled and result and not use_live_output:
            command_str = str(command)
            
            # Pobieramy typ komendy (nazwę klasy lub nazwę komendy)
            command_type = command.__class__.__name__
            if hasattr(command, 'name'):
                command_type = command.name
                
            # Pobieramy pełne polecenie
            command_string = command.build_command() if hasattr(command, 'build_command') else str(command)
            
            metadata = {
                'context': {
                    'current_directory': context.current_directory,
                    'execution_mode': str(context.execution_mode),
                    'remote_host': str(context.remote_host) if context.remote_host else None
                },
                'params': context_params,
                'command_type': command_type,
                'command_string': command_string
            }
            self._command_cache.store(cache_id, command_str, result, metadata)
            
        return result
    
    def register_command(self, alias: str, command: CommandInterface) -> None:
        """Rejestruje prekonfigurowaną komendę pod aliasem"""
        self.factory.register_command(alias, command)
    
    def get_command(self, alias: str) -> CommandInterface:
        """Pobiera prekonfigurowaną komendę według aliasu"""
        return self.factory.get_command(alias)
    
    def _prepare_context(self, context_params: Optional[Dict[str, Any]] = None) -> CommandContext:
        """Przygotowuje kontekst wykonania komendy"""
        # Tworzymy kopię głównego kontekstu
        context = CommandContext(
            current_directory=self.context.current_directory,
            environment_variables=self.context.environment_variables.copy(),
            execution_mode=self.context.execution_mode,
            remote_host=self.context.remote_host
        )
        
        # Dodajemy parametry kontekstu, jeśli są
        if context_params:
            for key, value in context_params.items():
                context.set_parameter(key, value)
                
        return context
    
    def _generate_command_id(self, command: CommandInterface, context: CommandContext) -> str:
        """Generuje unikalny identyfikator komendy na podstawie jej parametrów i kontekstu"""
        # Tworzymy hash na podstawie reprezentacji tekstowej komendy i kontekstu
        command_str = str(command)
        context_str = f"{context.current_directory}:{context.execution_mode}"
        if context.remote_host:
            context_str += f":{context.remote_host.host}:{context.remote_host.user}"
            
        hash_input = f"{command_str}:{context_str}:{uuid.uuid4()}"
        return hashlib.md5(hash_input.encode()).hexdigest()
    
    def set_remote_execution(self, host: str, user: Optional[str] = None, 
                           port: int = 22, key_file: Optional[str] = None,
                           password: Optional[str] = None, use_sudo: bool = False,
                           sudo_password: Optional[str] = None, use_agent: bool = False,
                           certificate_file: Optional[str] = None, identity_only: bool = False,
                           gssapi_auth: bool = False, gssapi_keyex: bool = False,
                           gssapi_delegate_creds: bool = False,
                           ssh_options: Optional[Dict[str, str]] = None) -> None:
        """Ustawia tryb wykonania zdalnego
        
        Args:
            host: Nazwa hosta lub adres IP zdalnego serwera
            user: Nazwa użytkownika (opcjonalnie)
            port: Port SSH (domyślnie 22)
            key_file: Ścieżka do pliku klucza prywatnego (opcjonalnie)
            password: Hasło (opcjonalnie, niezalecane - lepiej używać kluczy)
            use_sudo: Czy automatycznie używać sudo dla komend, które tego wymagają
            sudo_password: Hasło do sudo (opcjonalnie)
            use_agent: Czy używać agenta SSH do uwierzytelniania
            certificate_file: Ścieżka do pliku certyfikatu SSH
            identity_only: Czy używać tylko podanego klucza/certyfikatu (IdentitiesOnly=yes)
            gssapi_auth: Czy używać uwierzytelniania GSSAPI (Kerberos)
            gssapi_keyex: Czy używać wymiany kluczy GSSAPI
            gssapi_delegate_creds: Czy delegować poświadczenia GSSAPI
            ssh_options: Dodatkowe opcje SSH jako słownik
        """
        self.context.set_remote_execution(
            host=host,
            user=user,
            port=port,
            key_file=key_file,
            password=password,
            use_sudo=use_sudo,
            sudo_password=sudo_password,
            use_agent=use_agent,
            certificate_file=certificate_file,
            identity_only=identity_only,
            gssapi_auth=gssapi_auth,
            gssapi_keyex=gssapi_keyex,
            gssapi_delegate_creds=gssapi_delegate_creds,
            ssh_options=ssh_options
        )
        
        # Tworzymy backend SSH
        self.remote_backend = SshBackend(
            host=host,
            user=user,
            port=port,
            key_file=key_file,
            password=password,
            use_sudo=use_sudo,
            sudo_password=sudo_password,
            use_agent=use_agent,
            certificate_file=certificate_file,
            identity_only=identity_only,
            gssapi_auth=gssapi_auth,
            gssapi_keyex=gssapi_keyex,
            gssapi_delegate_creds=gssapi_delegate_creds,
            ssh_options=ssh_options
        )
    
    def set_local_execution(self) -> None:
        """Ustawia tryb wykonania lokalnego"""
        self.context.set_local_execution()
    
    def get_backend(self):
        """Zwraca odpowiedni backend na podstawie trybu wykonania"""
        if self.context.is_remote():
            if not self.remote_backend:
                # Jeśli nie mamy jeszcze backendu SSH, tworzymy go
                remote_host = self.context.remote_host
                self.remote_backend = SshBackend(
                    host=remote_host.host,
                    user=remote_host.user,
                    port=remote_host.port,
                    key_file=remote_host.key_file,
                    password=remote_host.password,
                    use_sudo=remote_host.use_sudo,
                    sudo_password=remote_host.sudo_password,
                    use_agent=remote_host.use_agent,
                    certificate_file=remote_host.certificate_file,
                    identity_only=remote_host.identity_only,
                    gssapi_auth=remote_host.gssapi_auth,
                    gssapi_keyex=remote_host.gssapi_keyex,
                    gssapi_delegate_creds=remote_host.gssapi_delegate_creds,
                    ssh_options=remote_host.ssh_options
                )
            return self.remote_backend
        else:
            return self.local_backend
    
    # Metody do zarządzania cache'em
    
    def enable_cache(self, max_size: int = 100, auto_refresh: bool = False, 
                    refresh_interval: int = 5) -> None:
        """
        Włącza cache dla wyników komend.
        
        Args:
            max_size: Maksymalna liczba przechowywanych wyników komend
            auto_refresh: Czy automatycznie odświeżać cache
            refresh_interval: Interwał odświeżania w sekundach
        """
        if not self._cache_enabled:
            self._cache_enabled = True
            self._command_cache = CommandCache(
                max_size=max_size,
                auto_refresh=auto_refresh,
                refresh_interval=refresh_interval
            )
        else:
            # Jeśli cache już istnieje, aktualizujemy jego parametry
            self._command_cache.set_auto_refresh(auto_refresh, refresh_interval)
    
    def disable_cache(self) -> None:
        """Wyłącza cache dla wyników komend"""
        if self._cache_enabled and self._command_cache:
            self._command_cache.stop_refresh()
            self._cache_enabled = False
            self._command_cache = None
    
    def clear_cache(self) -> None:
        """Czyści cache wyników komend"""
        if self._cache_enabled and self._command_cache:
            self._command_cache.clear()
    
    def get_cache_statistics(self) -> Dict[str, Any]:
        """
        Zwraca statystyki cache.
        
        Returns:
            Słownik ze statystykami lub pusty słownik, jeśli cache jest wyłączony
        """
        if self._cache_enabled and self._command_cache:
            return self._command_cache.get_statistics()
        return {}
    
    def get_command_history(self, limit: Optional[int] = None, 
                           success_only: bool = False) -> List[Any]:
        """
        Pobiera historię wykonanych komend.
        
        Args:
            limit: Maksymalna liczba zwracanych wpisów (od najnowszych)
            success_only: Czy zwracać tylko komendy zakończone sukcesem
            
        Returns:
            Lista krotek (command_id, timestamp, success) lub pusta lista, jeśli cache jest wyłączony
        """
        if self._cache_enabled and self._command_cache:
            return self._command_cache.get_history(limit, success_only)
        return []
    
    def get_cached_result(self, command_id: str) -> Optional[CommandResult]:
        """
        Pobiera wynik komendy z cache.
        
        Args:
            command_id: Identyfikator komendy
            
        Returns:
            Wynik komendy lub None, jeśli nie znaleziono lub cache wyłączony
        """
        if not self._cache_enabled or not self._command_cache:
            return None
            
        result = self._command_cache.get(command_id)
        
        # Pobierz również metadane z cache i dodaj je do wyniku
        if result:
            metadata_entry = self._command_cache.get_with_metadata(command_id)
            if metadata_entry and len(metadata_entry) > 2:
                _, _, meta_dict = metadata_entry
                if meta_dict and 'metadata' in meta_dict:
                    # Zaktualizuj metadane w wyniku, zachowując istniejące
                    if result.metadata is None:
                        result.metadata = meta_dict['metadata']
                    else:
                        result.metadata.update(meta_dict['metadata'])
                        
        return result
    
    def export_cache_data(self, include_results: bool = True) -> Dict[str, Any]:
        """
        Eksportuje dane cache do formatu JSON.
        
        Args:
            include_results: Czy dołączać pełne wyniki komend
            
        Returns:
            Słownik z danymi cache lub pusty słownik, jeśli cache jest wyłączony
        """
        if self._cache_enabled and self._command_cache:
            return self._command_cache.export_data(include_results)
        return {}

<<<<<<< HEAD
    def execute_live(self, command: CommandInterface, 
                   context_params: Optional[Dict[str, Any]] = None) -> CommandResult:
        """
        Wykonuje komendę z wyświetlaniem wyjścia w czasie rzeczywistym.
        Jest to skrót dla execute(command, context_params, live_output=True).
        
        Args:
            command: Komenda do wykonania
            context_params: Dodatkowe parametry kontekstu (opcjonalnie)
            
        Returns:
            CommandResult: Wynik wykonania komendy
        """
        return self.execute(command, context_params, live_output=True)
        
    def create_bash_command(self, command_str: str) -> CommandInterface:
        """
        Tworzy komendę bash z podanego stringa.
        Jest to pomocnicza metoda ułatwiająca tworzenie komend shell.
        
        Args:
            command_str: Komenda bash do wykonania
            
        Returns:
            CommandInterface: Obiekt komendy
        """
        from ..domain.model.shell_command import ShellCommand
        return ShellCommand(command_str, self.get_backend())
=======
    def get_command_type_name(self, command_type: str, language: Optional[str] = None) -> str:
        """
        Zwraca nazwę typu komendy w określonym języku.
        
        Args:
            command_type: Typ komendy (np. 'ls', 'ps')
            language: Kod języka ('pl', 'en'), domyślnie używa języka ustawionego w instancji
            
        Returns:
            Nazwa typu komendy lub command_type jeśli brak tłumaczenia
        """
        lang = language or self.language
        if lang not in COMMAND_TYPES_TRANSLATION:
            return command_type
            
        translations = COMMAND_TYPES_TRANSLATION[lang]
        return translations.get(command_type, command_type)
    
    def set_language(self, language: str) -> None:
        """
        Ustawia język dla nazw komend.
        
        Args:
            language: Kod języka ('pl', 'en')
        """
        if language in COMMAND_TYPES_TRANSLATION:
            self.language = language
        else:
            raise ValueError(f"Nieobsługiwany język: {language}")
            
    def get_available_languages(self) -> List[str]:
        """
        Zwraca listę dostępnych języków.
        
        Returns:
            Lista kodów języków
        """
        return list(COMMAND_TYPES_TRANSLATION.keys())
>>>>>>> 5a535bfd
<|MERGE_RESOLUTION|>--- conflicted
+++ resolved
@@ -88,21 +88,16 @@
     def __init__(self, backend_type: str = "bash", working_dir: str = ".", 
                 enable_cache: bool = False, cache_max_size: int = 100,
                 cache_auto_refresh: bool = False, cache_refresh_interval: int = 5,
-<<<<<<< HEAD
                 enable_live_output: bool = False):
-=======
                 language: str = "pl"):
->>>>>>> 5a535bfd
+
         self.backend_type = backend_type
         self.factory = CommandFactory(backend_type)
         self.context = CommandContext(current_directory=working_dir)
         self.local_backend = BashBackend()
         self.remote_backend = None
-<<<<<<< HEAD
         self.enable_live_output = enable_live_output
-=======
         self.language = language
->>>>>>> 5a535bfd
         
         # Inicjalizacja cache'a
         self._cache_enabled = enable_cache
@@ -415,7 +410,6 @@
             return self._command_cache.export_data(include_results)
         return {}
 
-<<<<<<< HEAD
     def execute_live(self, command: CommandInterface, 
                    context_params: Optional[Dict[str, Any]] = None) -> CommandResult:
         """
@@ -444,7 +438,7 @@
         """
         from ..domain.model.shell_command import ShellCommand
         return ShellCommand(command_str, self.get_backend())
-=======
+
     def get_command_type_name(self, command_type: str, language: Optional[str] = None) -> str:
         """
         Zwraca nazwę typu komendy w określonym języku.
@@ -483,4 +477,3 @@
             Lista kodów języków
         """
         return list(COMMAND_TYPES_TRANSLATION.keys())
->>>>>>> 5a535bfd
